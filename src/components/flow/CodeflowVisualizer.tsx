--- conflicted
+++ resolved
@@ -17,11 +17,7 @@
 import { applyHierarchicalLayout } from './layouts/HierarchicalLayout';
 import { Button } from '@/components/ui/button';
 import { Badge } from '@/components/ui/badge';
-<<<<<<< HEAD
 import { Maximize2, RotateCcw } from 'lucide-react';
-=======
-import { ZoomIn, ZoomOut, Maximize2, RotateCcw, Filter } from 'lucide-react';
->>>>>>> 875382bc
 
 const nodeTypes = {
   codeNode: CodeNode,
@@ -84,7 +80,6 @@
 
   // Convert backend data to React Flow format
   useEffect(() => {
-<<<<<<< HEAD
     if (!graphData?.nodes || !graphData?.edges) {
       setNodes([]);
       setEdges([]);
@@ -133,53 +128,6 @@
     console.log("Flow Edges:", flowEdges);
   
     setNodes(flowNodes);
-=======
-    if (!graphData.nodes || !graphData.edges) return;
-
-    // Convert nodes with importance calculation
-    const flowNodes: Node[] = graphData.nodes.map((node) => ({
-      id: node.id,
-      type: 'codeNode',
-      position: { x: 0, y: 0 }, // Will be set by layout algorithm
-      data: {
-        name: node.name,
-        type: node.type,
-        file: node.file,
-        metadata: node.metadata,
-        importance: node.metadata?.is_entry ? 10 : Math.random() * 5 + 1
-      }
-    }));
-
-    // Apply hierarchical layout
-    const layoutedNodes = applyHierarchicalLayout(flowNodes, graphData.edges.map((edge, index) => ({
-      id: `edge-${index}`,
-      source: edge.source,
-      target: edge.target,
-      type: 'smoothstep'
-    })));
-
-    // Convert edges
-    const flowEdges: Edge[] = graphData.edges.map((edge, index) => ({
-      id: `edge-${index}`,
-      source: edge.source,
-      target: edge.target,
-      type: 'smoothstep',
-      style: getEdgeStyle(edge.type),
-      label: edge.type,
-      labelStyle: { 
-        fontSize: 10, 
-        fontWeight: 600,
-        color: 'hsl(var(--muted-foreground))'
-      },
-      labelBgStyle: { 
-        fill: 'hsl(var(--background))', 
-        fillOpacity: 0.8 
-      },
-      animated: edge.type === 'routes_to' || edge.type === 'calls_api'
-    }));
-
-    setNodes(layoutedNodes);
->>>>>>> 875382bc
     setEdges(flowEdges);
   }, [graphData, setNodes, setEdges]);
   
@@ -192,7 +140,6 @@
   }, []);
 
   const handleLayout = useCallback(() => {
-<<<<<<< HEAD
     if (!reactFlowInstance || nodes.length === 0) return;
     
     // Simple radial layout
@@ -208,12 +155,7 @@
         }
       };
     });
-=======
-    if (!reactFlowInstance || !graphData.nodes || !graphData.edges) return;
->>>>>>> 875382bc
     
-    // Re-apply hierarchical layout
-    const layoutedNodes = applyHierarchicalLayout(nodes, edges);
     setNodes(layoutedNodes);
     setTimeout(() => reactFlowInstance.fitView({ padding: 0.1 }), 100);
   }, [nodes, edges, setNodes, reactFlowInstance, graphData]);
